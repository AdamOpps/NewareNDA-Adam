# © 2023 Copyright SES AI
# Author: Daniel Cogswell
# Email: danielcogswell@ses.ai

import os
import mmap
import struct
import logging
from datetime import datetime
import pandas as pd

<<<<<<< HEAD
from NewareNDA.dicts import rec_columns, aux_columns, dtype_dict, \
    multiplier_dict, state_dict
from .NewareNDAx import read_ndax
=======
# Names for data fields
rec_columns = [
    'Index', 'Cycle', 'Step', 'Status', 'Time', 'Voltage',
    'Current(mA)', 'Charge_Capacity(mAh)', 'Discharge_Capacity(mAh)',
    'Charge_Energy(mWh)', 'Discharge_Energy(mWh)', 'Timestamp']
aux_columns = ['Index', 'Aux', 'T']

# Define precision of fields
dtype_dict = {
    'Index': 'uint32',
    'Cycle': 'uint16',
    'Step': 'uint32',
    'Status': 'category',
    'Time': 'float32',
    'Voltage': 'float32',
    'Current(mA)': 'float32',
    'Charge_Capacity(mAh)': 'float32',
    'Discharge_Capacity(mAh)': 'float32',
    'Charge_Energy(mWh)': 'float32',
    'Discharge_Energy(mWh)': 'float32'
}

# Dictionary mapping Status integer to string
state_dict = {
    1: 'CC_Chg',
    2: 'CC_DChg',
    3: 'CV_Chg',
    4: 'Rest',
    5: 'Cycle',
    7: 'CCCV_Chg',
    10: 'CR_DChg',
    13: 'Pause',
    17: 'SIM',
    19: 'CV_DChg',
    20: 'CCCV_DChg'
}

# Define field scaling based on instrument Range setting
multiplier_dict = {
    -200000: 1e-2,
    -100000: 1e-2,
    -60000: 1e-2,
    -30000: 1e-2,
    -50000: 1e-2,
    -20000: 1e-2,
    -10000: 1e-2,
    -6000: 1e-2,
    -5000: 1e-2,
    -3000: 1e-2,
    -1000: 1e-2,
    -500: 1e-3,
    -100: 1e-3,
    0: 0,
    10: 1e-3,
    100: 1e-2,
    200: 1e-2,
    1000: 1e-1,
    6000: 1e-1,
    12000: 1e-1,
    50000: 1e-1,
    60000: 1e-1,
    100000: 1e-1,
}
>>>>>>> 5f0e95ed


def read(file, software_cycle_number=False):
    """
    Read electrochemical data from an Neware nda or ndax binary file.

    Args:
        file (str): Name of an .nda or .ndax file to read
    Returns:
        df (pd.DataFrame): DataFrame containing all records in the file
    """
    _, ext = os.path.splitext(file)
    if ext == '.nda':
        return read_nda(file)
    elif ext == '.ndax':
        return read_ndax(file)
    else:
        raise TypeError("File type not supported!")


def read_nda(file):
    """
    Function read electrochemical data from a Neware nda binary file.

    Args:
        file (str): Name of a .nda file to read
        software_cycle_number (bool): Generate the cycle number field
        to match old versions of BTSDA
    Returns:
        df (pd.DataFrame): DataFrame containing all records in the file
    """
    with open(file, "rb") as f:
        mm = mmap.mmap(f.fileno(), 0, access=mmap.ACCESS_READ)
        mm_size = mm.size()

        if mm.read(6) != b'NEWARE':
            raise ValueError(f"{file} does not appear to be a Neware file.")

        # Try to find server and client version info
        version_loc = mm.find(b'BTSServer')
        if version_loc != -1:
            mm.seek(version_loc)
            server = mm.read(50).strip(b'\x00').decode()
            logging.info(f"Server: {server}")
            mm.seek(50, 1)
            client = mm.read(50).strip(b'\x00').decode()
            logging.info(f"Client: {client}")
        else:
            logging.info("File version not found!")

        # Identify the beginning of the data section
        record_len = 86
        identifier = b'\x00\x00\x00\x00\x55\x00'
        header = mm.find(identifier)
        if header == -1:
            raise EOFError(f"File {file} does not contain any valid records.")
        while (((mm[header + 4 + record_len] != 85)
                | (not _valid_record(mm[header+4:header+4+record_len])))
               if header + 4 + record_len < mm_size
               else False):
            header = mm.find(identifier, header + 4)
        mm.seek(header + 4)

        # Read data records
        output = []
        aux = []
        while mm.tell() < mm_size:
            bytes = mm.read(record_len)
            if len(bytes) == record_len:

                # Check for a data record
                if (bytes[0:2] == b'\x55\x00'
                        and bytes[82:87] == b'\x00\x00\x00\x00'):
                    output.append(_bytes_to_list(bytes))

                # Check for an auxiliary record
                elif (bytes[0:1] == b'\x65'
                      and bytes[82:87] == b'\x00\x00\x00\x00'):
                    aux.append(_aux_bytes_to_list(bytes))

    # Create DataFrame and sort by Index
    df = pd.DataFrame(output, columns=rec_columns)
    df.drop_duplicates(subset='Index', inplace=True)

    if not df['Index'].is_monotonic_increasing:
        df.sort_values('Index', inplace=True)

    df.reset_index(drop=True, inplace=True)

    # Join temperature data
    aux_df = pd.DataFrame(aux, columns=aux_columns)
    aux_df.drop_duplicates(inplace=True)
    if not aux_df.empty:
        pvt_df = aux_df.pivot(index='Index', columns='Aux', values='T')
        for k in pvt_df.keys():
            pvt_df.rename(columns={k: f"T{k}"}, inplace=True)
        df = df.join(pvt_df, on='Index')

    # Postprocessing
    df['Step'] = _count_changes(df['Step'])
    if software_cycle_number:
        df['Cycle'] = _generate_cycle_number(df)
    df = df.astype(dtype=dtype_dict)

    return df


def _valid_record(bytes):
    """Helper function to identify a valid record"""
    # Check for a non-zero Status
    [Status] = struct.unpack('<B', bytes[12:13])
    return (Status != 0)


def _bytes_to_list(bytes):
    """Helper function for interpreting a byte string"""

    # Extract fields from byte string
    [Index, Cycle] = struct.unpack('<II', bytes[2:10])
    [Step] = struct.unpack('<I', bytes[10:14])
    [Status, Jump, Time] = struct.unpack('<BBQ', bytes[12:22])
    [Voltage, Current] = struct.unpack('<ii', bytes[22:30])
    [Charge_capacity, Discharge_capacity] = struct.unpack('<qq', bytes[38:54])
    [Charge_energy, Discharge_energy] = struct.unpack('<qq', bytes[54:70])
    [Y, M, D, h, m, s] = struct.unpack('<HBBBBB', bytes[70:77])
    [Range] = struct.unpack('<i', bytes[78:82])

    # Index and should not be zero
    if Index == 0 or Status == 0:
        return []

    multiplier = multiplier_dict[Range]

    # Create a dictionary for the record
    list = [
        Index,
        Cycle + 1,
        Step,
        state_dict[Status],
        Time/1000,
        Voltage/10000,
        Current*multiplier,
        Charge_capacity*multiplier/3600,
        Discharge_capacity*multiplier/3600,
        Charge_energy*multiplier/3600,
        Discharge_energy*multiplier/3600,
        datetime(Y, M, D, h, m, s)
    ]
    return list


def _aux_bytes_to_list(bytes):
    """Helper function for intepreting auxiliary records"""
    [Aux, Index] = struct.unpack('<BI', bytes[1:6])
    [T] = struct.unpack('<h', bytes[34:36])

    return [Index, Aux, T/10]


def _generate_cycle_number(df):
    """
    Generate a cycle number to match Neware. A new cycle starts with a charge
    step after there has previously been a discharge.
    """

    # Identify the beginning of charge steps
    chg = (df['Status'] == 'CCCV_Chg') | (df['Status'] == 'CC_Chg')
    chg = (chg - chg.shift()).clip(0)
    chg.iat[0] = 1

    # Convert to numpy arrays
    chg = chg.values
    status = df['Status'].values

    # Increment the cycle at a charge step after there has been a discharge
    cyc = 1
    dchg = False
    for n in range(len(chg)):
        if chg[n] & dchg:
            cyc += 1
            dchg = False
        elif 'DChg' in status[n] or status[n] == 'SIM':
            dchg = True
        chg[n] = cyc

    return chg


def _count_changes(series):
    """Enumerate the number of value changes in a series"""
    a = series.diff()
    a.iloc[0] = 1
    a.iloc[-1] = 0
    return (abs(a) > 0).cumsum()
<|MERGE_RESOLUTION|>--- conflicted
+++ resolved
@@ -1,274 +1,208 @@
-# © 2023 Copyright SES AI
-# Author: Daniel Cogswell
-# Email: danielcogswell@ses.ai
-
-import os
-import mmap
-import struct
-import logging
-from datetime import datetime
-import pandas as pd
-
-<<<<<<< HEAD
-from NewareNDA.dicts import rec_columns, aux_columns, dtype_dict, \
-    multiplier_dict, state_dict
-from .NewareNDAx import read_ndax
-=======
-# Names for data fields
-rec_columns = [
-    'Index', 'Cycle', 'Step', 'Status', 'Time', 'Voltage',
-    'Current(mA)', 'Charge_Capacity(mAh)', 'Discharge_Capacity(mAh)',
-    'Charge_Energy(mWh)', 'Discharge_Energy(mWh)', 'Timestamp']
-aux_columns = ['Index', 'Aux', 'T']
-
-# Define precision of fields
-dtype_dict = {
-    'Index': 'uint32',
-    'Cycle': 'uint16',
-    'Step': 'uint32',
-    'Status': 'category',
-    'Time': 'float32',
-    'Voltage': 'float32',
-    'Current(mA)': 'float32',
-    'Charge_Capacity(mAh)': 'float32',
-    'Discharge_Capacity(mAh)': 'float32',
-    'Charge_Energy(mWh)': 'float32',
-    'Discharge_Energy(mWh)': 'float32'
-}
-
-# Dictionary mapping Status integer to string
-state_dict = {
-    1: 'CC_Chg',
-    2: 'CC_DChg',
-    3: 'CV_Chg',
-    4: 'Rest',
-    5: 'Cycle',
-    7: 'CCCV_Chg',
-    10: 'CR_DChg',
-    13: 'Pause',
-    17: 'SIM',
-    19: 'CV_DChg',
-    20: 'CCCV_DChg'
-}
-
-# Define field scaling based on instrument Range setting
-multiplier_dict = {
-    -200000: 1e-2,
-    -100000: 1e-2,
-    -60000: 1e-2,
-    -30000: 1e-2,
-    -50000: 1e-2,
-    -20000: 1e-2,
-    -10000: 1e-2,
-    -6000: 1e-2,
-    -5000: 1e-2,
-    -3000: 1e-2,
-    -1000: 1e-2,
-    -500: 1e-3,
-    -100: 1e-3,
-    0: 0,
-    10: 1e-3,
-    100: 1e-2,
-    200: 1e-2,
-    1000: 1e-1,
-    6000: 1e-1,
-    12000: 1e-1,
-    50000: 1e-1,
-    60000: 1e-1,
-    100000: 1e-1,
-}
->>>>>>> 5f0e95ed
-
-
-def read(file, software_cycle_number=False):
-    """
-    Read electrochemical data from an Neware nda or ndax binary file.
-
-    Args:
-        file (str): Name of an .nda or .ndax file to read
-    Returns:
-        df (pd.DataFrame): DataFrame containing all records in the file
-    """
-    _, ext = os.path.splitext(file)
-    if ext == '.nda':
-        return read_nda(file)
-    elif ext == '.ndax':
-        return read_ndax(file)
-    else:
-        raise TypeError("File type not supported!")
-
-
-def read_nda(file):
-    """
-    Function read electrochemical data from a Neware nda binary file.
-
-    Args:
-        file (str): Name of a .nda file to read
-        software_cycle_number (bool): Generate the cycle number field
-        to match old versions of BTSDA
-    Returns:
-        df (pd.DataFrame): DataFrame containing all records in the file
-    """
-    with open(file, "rb") as f:
-        mm = mmap.mmap(f.fileno(), 0, access=mmap.ACCESS_READ)
-        mm_size = mm.size()
-
-        if mm.read(6) != b'NEWARE':
-            raise ValueError(f"{file} does not appear to be a Neware file.")
-
-        # Try to find server and client version info
-        version_loc = mm.find(b'BTSServer')
-        if version_loc != -1:
-            mm.seek(version_loc)
-            server = mm.read(50).strip(b'\x00').decode()
-            logging.info(f"Server: {server}")
-            mm.seek(50, 1)
-            client = mm.read(50).strip(b'\x00').decode()
-            logging.info(f"Client: {client}")
-        else:
-            logging.info("File version not found!")
-
-        # Identify the beginning of the data section
-        record_len = 86
-        identifier = b'\x00\x00\x00\x00\x55\x00'
-        header = mm.find(identifier)
-        if header == -1:
-            raise EOFError(f"File {file} does not contain any valid records.")
-        while (((mm[header + 4 + record_len] != 85)
-                | (not _valid_record(mm[header+4:header+4+record_len])))
-               if header + 4 + record_len < mm_size
-               else False):
-            header = mm.find(identifier, header + 4)
-        mm.seek(header + 4)
-
-        # Read data records
-        output = []
-        aux = []
-        while mm.tell() < mm_size:
-            bytes = mm.read(record_len)
-            if len(bytes) == record_len:
-
-                # Check for a data record
-                if (bytes[0:2] == b'\x55\x00'
-                        and bytes[82:87] == b'\x00\x00\x00\x00'):
-                    output.append(_bytes_to_list(bytes))
-
-                # Check for an auxiliary record
-                elif (bytes[0:1] == b'\x65'
-                      and bytes[82:87] == b'\x00\x00\x00\x00'):
-                    aux.append(_aux_bytes_to_list(bytes))
-
-    # Create DataFrame and sort by Index
-    df = pd.DataFrame(output, columns=rec_columns)
-    df.drop_duplicates(subset='Index', inplace=True)
-
-    if not df['Index'].is_monotonic_increasing:
-        df.sort_values('Index', inplace=True)
-
-    df.reset_index(drop=True, inplace=True)
-
-    # Join temperature data
-    aux_df = pd.DataFrame(aux, columns=aux_columns)
-    aux_df.drop_duplicates(inplace=True)
-    if not aux_df.empty:
-        pvt_df = aux_df.pivot(index='Index', columns='Aux', values='T')
-        for k in pvt_df.keys():
-            pvt_df.rename(columns={k: f"T{k}"}, inplace=True)
-        df = df.join(pvt_df, on='Index')
-
-    # Postprocessing
-    df['Step'] = _count_changes(df['Step'])
-    if software_cycle_number:
-        df['Cycle'] = _generate_cycle_number(df)
-    df = df.astype(dtype=dtype_dict)
-
-    return df
-
-
-def _valid_record(bytes):
-    """Helper function to identify a valid record"""
-    # Check for a non-zero Status
-    [Status] = struct.unpack('<B', bytes[12:13])
-    return (Status != 0)
-
-
-def _bytes_to_list(bytes):
-    """Helper function for interpreting a byte string"""
-
-    # Extract fields from byte string
-    [Index, Cycle] = struct.unpack('<II', bytes[2:10])
-    [Step] = struct.unpack('<I', bytes[10:14])
-    [Status, Jump, Time] = struct.unpack('<BBQ', bytes[12:22])
-    [Voltage, Current] = struct.unpack('<ii', bytes[22:30])
-    [Charge_capacity, Discharge_capacity] = struct.unpack('<qq', bytes[38:54])
-    [Charge_energy, Discharge_energy] = struct.unpack('<qq', bytes[54:70])
-    [Y, M, D, h, m, s] = struct.unpack('<HBBBBB', bytes[70:77])
-    [Range] = struct.unpack('<i', bytes[78:82])
-
-    # Index and should not be zero
-    if Index == 0 or Status == 0:
-        return []
-
-    multiplier = multiplier_dict[Range]
-
-    # Create a dictionary for the record
-    list = [
-        Index,
-        Cycle + 1,
-        Step,
-        state_dict[Status],
-        Time/1000,
-        Voltage/10000,
-        Current*multiplier,
-        Charge_capacity*multiplier/3600,
-        Discharge_capacity*multiplier/3600,
-        Charge_energy*multiplier/3600,
-        Discharge_energy*multiplier/3600,
-        datetime(Y, M, D, h, m, s)
-    ]
-    return list
-
-
-def _aux_bytes_to_list(bytes):
-    """Helper function for intepreting auxiliary records"""
-    [Aux, Index] = struct.unpack('<BI', bytes[1:6])
-    [T] = struct.unpack('<h', bytes[34:36])
-
-    return [Index, Aux, T/10]
-
-
-def _generate_cycle_number(df):
-    """
-    Generate a cycle number to match Neware. A new cycle starts with a charge
-    step after there has previously been a discharge.
-    """
-
-    # Identify the beginning of charge steps
-    chg = (df['Status'] == 'CCCV_Chg') | (df['Status'] == 'CC_Chg')
-    chg = (chg - chg.shift()).clip(0)
-    chg.iat[0] = 1
-
-    # Convert to numpy arrays
-    chg = chg.values
-    status = df['Status'].values
-
-    # Increment the cycle at a charge step after there has been a discharge
-    cyc = 1
-    dchg = False
-    for n in range(len(chg)):
-        if chg[n] & dchg:
-            cyc += 1
-            dchg = False
-        elif 'DChg' in status[n] or status[n] == 'SIM':
-            dchg = True
-        chg[n] = cyc
-
-    return chg
-
-
-def _count_changes(series):
-    """Enumerate the number of value changes in a series"""
-    a = series.diff()
-    a.iloc[0] = 1
-    a.iloc[-1] = 0
-    return (abs(a) > 0).cumsum()
+# © 2023 Copyright SES AI
+# Author: Daniel Cogswell
+# Email: danielcogswell@ses.ai
+
+import os
+import mmap
+import struct
+import logging
+from datetime import datetime
+import pandas as pd
+
+from NewareNDA.dicts import rec_columns, aux_columns, dtype_dict, \
+    multiplier_dict, state_dict
+from .NewareNDAx import read_ndax
+
+
+def read(file, software_cycle_number=False):
+    """
+    Read electrochemical data from an Neware nda or ndax binary file.
+
+    Args:
+        file (str): Name of an .nda or .ndax file to read
+    Returns:
+        df (pd.DataFrame): DataFrame containing all records in the file
+    """
+    _, ext = os.path.splitext(file)
+    if ext == '.nda':
+        return read_nda(file)
+    elif ext == '.ndax':
+        return read_ndax(file)
+    else:
+        raise TypeError("File type not supported!")
+
+
+def read_nda(file):
+    """
+    Function read electrochemical data from a Neware nda binary file.
+
+    Args:
+        file (str): Name of a .nda file to read
+        software_cycle_number (bool): Generate the cycle number field
+        to match old versions of BTSDA
+    Returns:
+        df (pd.DataFrame): DataFrame containing all records in the file
+    """
+    with open(file, "rb") as f:
+        mm = mmap.mmap(f.fileno(), 0, access=mmap.ACCESS_READ)
+        mm_size = mm.size()
+
+        if mm.read(6) != b'NEWARE':
+            raise ValueError(f"{file} does not appear to be a Neware file.")
+
+        # Try to find server and client version info
+        version_loc = mm.find(b'BTSServer')
+        if version_loc != -1:
+            mm.seek(version_loc)
+            server = mm.read(50).strip(b'\x00').decode()
+            logging.info(f"Server: {server}")
+            mm.seek(50, 1)
+            client = mm.read(50).strip(b'\x00').decode()
+            logging.info(f"Client: {client}")
+        else:
+            logging.info("File version not found!")
+
+        # Identify the beginning of the data section
+        record_len = 86
+        identifier = b'\x00\x00\x00\x00\x55\x00'
+        header = mm.find(identifier)
+        if header == -1:
+            raise EOFError(f"File {file} does not contain any valid records.")
+        while (((mm[header + 4 + record_len] != 85)
+                | (not _valid_record(mm[header+4:header+4+record_len])))
+               if header + 4 + record_len < mm_size
+               else False):
+            header = mm.find(identifier, header + 4)
+        mm.seek(header + 4)
+
+        # Read data records
+        output = []
+        aux = []
+        while mm.tell() < mm_size:
+            bytes = mm.read(record_len)
+            if len(bytes) == record_len:
+
+                # Check for a data record
+                if (bytes[0:2] == b'\x55\x00'
+                        and bytes[82:87] == b'\x00\x00\x00\x00'):
+                    output.append(_bytes_to_list(bytes))
+
+                # Check for an auxiliary record
+                elif (bytes[0:1] == b'\x65'
+                      and bytes[82:87] == b'\x00\x00\x00\x00'):
+                    aux.append(_aux_bytes_to_list(bytes))
+
+    # Create DataFrame and sort by Index
+    df = pd.DataFrame(output, columns=rec_columns)
+    df.drop_duplicates(subset='Index', inplace=True)
+
+    if not df['Index'].is_monotonic_increasing:
+        df.sort_values('Index', inplace=True)
+
+    df.reset_index(drop=True, inplace=True)
+
+    # Join temperature data
+    aux_df = pd.DataFrame(aux, columns=aux_columns)
+    aux_df.drop_duplicates(inplace=True)
+    if not aux_df.empty:
+        pvt_df = aux_df.pivot(index='Index', columns='Aux', values='T')
+        for k in pvt_df.keys():
+            pvt_df.rename(columns={k: f"T{k}"}, inplace=True)
+        df = df.join(pvt_df, on='Index')
+
+    # Postprocessing
+    df['Step'] = _count_changes(df['Step'])
+    if software_cycle_number:
+        df['Cycle'] = _generate_cycle_number(df)
+    df = df.astype(dtype=dtype_dict)
+
+    return df
+
+
+def _valid_record(bytes):
+    """Helper function to identify a valid record"""
+    # Check for a non-zero Status
+    [Status] = struct.unpack('<B', bytes[12:13])
+    return (Status != 0)
+
+
+def _bytes_to_list(bytes):
+    """Helper function for interpreting a byte string"""
+
+    # Extract fields from byte string
+    [Index, Cycle] = struct.unpack('<II', bytes[2:10])
+    [Step] = struct.unpack('<I', bytes[10:14])
+    [Status, Jump, Time] = struct.unpack('<BBQ', bytes[12:22])
+    [Voltage, Current] = struct.unpack('<ii', bytes[22:30])
+    [Charge_capacity, Discharge_capacity] = struct.unpack('<qq', bytes[38:54])
+    [Charge_energy, Discharge_energy] = struct.unpack('<qq', bytes[54:70])
+    [Y, M, D, h, m, s] = struct.unpack('<HBBBBB', bytes[70:77])
+    [Range] = struct.unpack('<i', bytes[78:82])
+
+    # Index and should not be zero
+    if Index == 0 or Status == 0:
+        return []
+
+    multiplier = multiplier_dict[Range]
+
+    # Create a dictionary for the record
+    list = [
+        Index,
+        Cycle + 1,
+        Step,
+        state_dict[Status],
+        Time/1000,
+        Voltage/10000,
+        Current*multiplier,
+        Charge_capacity*multiplier/3600,
+        Discharge_capacity*multiplier/3600,
+        Charge_energy*multiplier/3600,
+        Discharge_energy*multiplier/3600,
+        datetime(Y, M, D, h, m, s)
+    ]
+    return list
+
+
+def _aux_bytes_to_list(bytes):
+    """Helper function for intepreting auxiliary records"""
+    [Aux, Index] = struct.unpack('<BI', bytes[1:6])
+    [T] = struct.unpack('<h', bytes[34:36])
+
+    return [Index, Aux, T/10]
+
+
+def _generate_cycle_number(df):
+    """
+    Generate a cycle number to match Neware. A new cycle starts with a charge
+    step after there has previously been a discharge.
+    """
+
+    # Identify the beginning of charge steps
+    chg = (df['Status'] == 'CCCV_Chg') | (df['Status'] == 'CC_Chg')
+    chg = (chg - chg.shift()).clip(0)
+    chg.iat[0] = 1
+
+    # Convert to numpy arrays
+    chg = chg.values
+    status = df['Status'].values
+
+    # Increment the cycle at a charge step after there has been a discharge
+    cyc = 1
+    dchg = False
+    for n in range(len(chg)):
+        if chg[n] & dchg:
+            cyc += 1
+            dchg = False
+        elif 'DChg' in status[n] or status[n] == 'SIM':
+            dchg = True
+        chg[n] = cyc
+
+    return chg
+
+
+def _count_changes(series):
+    """Enumerate the number of value changes in a series"""
+    a = series.diff()
+    a.iloc[0] = 1
+    a.iloc[-1] = 0
+    return (abs(a) > 0).cumsum()